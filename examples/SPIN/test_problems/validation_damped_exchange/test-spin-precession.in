#LAMMPS in.run 
 
units           metal
<<<<<<< HEAD
# atom_style      spin
atom_style      spin/kk
atom_modify     map array
=======
atom_style      spin
# atom_style      spin/kk
>>>>>>> c85498e9
boundary        f f f 
shell           echo "test1"

atom_modify 	map array 
lattice 	sc 3.0
region 		box block 0 2 0 1 0 1 
<<<<<<< HEAD
shell           echo "test1"
create_box 	1 box
shell           echo "test1"
create_atoms 	1 box

shell           echo "test1"

=======
create_box 	1 box
create_atoms 	1 box

>>>>>>> c85498e9
mass		1 55.845
set 		atom 1 spin 2.0 1.0 0.0 0.0
set 		atom 2 spin 2.0 0.0 1.0 0.0

pair_style      spin/exchange 3.1
pair_coeff	* * exchange 3.1 11.254 0.0 1.0

variable        Temperature equal 0.0 
variable        RUN equal 30000

fix             1 all nve/spin lattice frozen
fix             2 all langevin/spin ${Temperature} 0.01 12345

compute		out_mag    all spin
compute		out_pe     all pe

variable	magx      equal c_out_mag[1]
variable	magy      equal c_out_mag[2]
variable	magz      equal c_out_mag[3]
variable	magnorm   equal c_out_mag[4]
variable	emag      equal c_out_mag[5]

thermo_style    custom step time v_magx v_magy v_magz v_emag pe etotal
thermo          10

compute 	outsp all property/atom spx spy spz sp fmx fmy fmz
dump 		1 all custom 10 dump.data type x y z c_outsp[1] c_outsp[2] c_outsp[3] fx fy fz

timestep	0.0001

run             ${RUN}<|MERGE_RESOLUTION|>--- conflicted
+++ resolved
@@ -1,33 +1,18 @@
 #LAMMPS in.run 
  
 units           metal
-<<<<<<< HEAD
 # atom_style      spin
 atom_style      spin/kk
 atom_modify     map array
-=======
-atom_style      spin
-# atom_style      spin/kk
->>>>>>> c85498e9
 boundary        f f f 
 shell           echo "test1"
 
 atom_modify 	map array 
 lattice 	sc 3.0
 region 		box block 0 2 0 1 0 1 
-<<<<<<< HEAD
-shell           echo "test1"
-create_box 	1 box
-shell           echo "test1"
-create_atoms 	1 box
-
-shell           echo "test1"
-
-=======
 create_box 	1 box
 create_atoms 	1 box
 
->>>>>>> c85498e9
 mass		1 55.845
 set 		atom 1 spin 2.0 1.0 0.0 0.0
 set 		atom 2 spin 2.0 0.0 1.0 0.0
