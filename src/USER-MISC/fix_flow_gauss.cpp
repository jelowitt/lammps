--- conflicted
+++ resolved
@@ -47,11 +47,7 @@
   "pages = {1907--1912}\n"
   "}\n\n";
 
-<<<<<<< HEAD
 FixFlowGauss::FixFlowGauss(LAMMPS *lmp, int narg, char **arg) :
-=======
-FixFlowGauss::FixFlowGauss(LAMMPS *lmp, int narg, char **arg) : 
->>>>>>> 0192d2e3
   Fix(lmp, narg, arg)
 {
   if (lmp->citeme) lmp->citeme->add(cite_flow_gauss);
@@ -90,12 +86,8 @@
     if ( strcmp(arg[iarg],"energy") == 0 ) {
       if ( iarg+2 > narg ) error->all(FLERR,"Illegal energy keyword");
       if ( strcmp(arg[iarg+1],"yes") == 0 ) workflag = 1;
-<<<<<<< HEAD
-      else if ( strcmp(arg[iarg+1],"no") != 0 ) error->all(FLERR,"Illegal energy keyword");
-=======
-      else if ( strcmp(arg[iarg+1],"no") == 1 ) 
+      else if ( strcmp(arg[iarg+1],"no") != 0 )
         error->all(FLERR,"Illegal energy keyword");
->>>>>>> 0192d2e3
       iarg += 2;
     } else error->all(FLERR,"Illegal fix flow/gauss command");
   }
